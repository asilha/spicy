// Copyright (c) 2020 by the Zeek Project. See LICENSE for details.

#include <doctest/doctest.h>

#include <exception>
#include <sstream>

#include <hilti/rt/extension-points.h>
#include <hilti/rt/types/bytes.h>
#include <hilti/rt/types/stream.h>

using namespace hilti::rt;
using namespace hilti::rt::bytes;
using namespace hilti::rt::stream;
using hilti::rt::to_string;

TEST_SUITE_BEGIN("Stream");

TEST_CASE("Constructors") {
    auto b = "xyz"_b;
    CHECK(b.size());
    auto x = Stream("xyz"_b);
    CHECK(to_string(x) == R"(b"xyz")");
    CHECK(! x.isEmpty());
    CHECK(x.size().Ref() == 3);
    CHECK(x.numberChunks() == 1);

    auto y = Stream("123456789012345678901234567890123"_b); // Exceeds small buffer size.
    CHECK(! y.isEmpty());
    CHECK(y.size().Ref() == 33);
    CHECK(y.numberChunks() == 1);
    CHECK(to_string(y) == R"(b"123456789012345678901234567890123")");

    auto z = x;
    x = Stream(""_b);
    CHECK(to_string(z) == R"(b"xyz")");
    CHECK(to_string(x) == R"(b"")");
    CHECK(! z.isEmpty());
    CHECK(z.size().Ref() == 3);

    z = y;
    y = Stream(""_b);
    CHECK(to_string(z) == R"(b"123456789012345678901234567890123")");
    CHECK(to_string(y) == R"(b"")");
    CHECK(! z.isEmpty());
    CHECK(z.size().Ref() == 33);

    x = Stream("xyz"_b);
    z = std::move(x);
    CHECK(to_string(z) == R"(b"xyz")");
    CHECK(! z.isEmpty());
    CHECK(z.size().Ref() == 3);

    y = Stream("123456789012345678901234567890123"_b); // Exceeds small buffer size.
    z = std::move(y);
    CHECK(to_string(z) == R"(b"123456789012345678901234567890123")");
    CHECK(! z.isEmpty());
    CHECK(z.size().Ref() == 33);

    Stream m;
    CHECK(to_string(m) == R"(b"")");
    CHECK(m.isEmpty());
    CHECK(m.size().Ref() == 0);

    m = Stream(""_b);
    CHECK(to_string(m) == R"(b"")");
    CHECK(m.isEmpty());
    CHECK(m.size().Ref() == 0);

    x = Stream("foo"_b);
    CHECK(! x.isFrozen());
    x.freeze();
    CHECK(x.isFrozen());

    CHECK(Stream("abc"_b) == Stream("abc"_b));
    CHECK(Stream("abc"_b) != Stream("def"_b));
    CHECK(Stream("abc"_b) != Stream(""_b));
}

TEST_CASE("Growing") {
    // rvalue append
    auto x = Stream("1234567890"_b);
    CHECK(x.size().Ref() == 10);
    CHECK(x.numberChunks() == 1);

    x.append(""_b);
    CHECK(to_string(x) == R"(b"1234567890")");
    CHECK(x.size().Ref() == 10);
    CHECK(x.numberChunks() == 1);

    x.append("1*3*5*7*9*"_b);
    CHECK(to_string(x) == R"(b"12345678901*3*5*7*9*")");
    CHECK(x.size().Ref() == 20);
    CHECK(x.numberChunks() == 2);

    x.append("123456789012345"_b);
    CHECK(to_string(x) == R"(b"12345678901*3*5*7*9*123456789012345")");
    CHECK(x.size().Ref() == 35);
    CHECK(x.numberChunks() == 3);

    // lvalue append
    x = Stream("1234567890"_b);
    CHECK(x.size().Ref() == 10);
    CHECK(x.numberChunks() == 1);

    auto y1 = ""_b;
    auto y2 = "1*3*5*7*9*"_b;
    auto y3 = "123456789012345"_b;

    x.append(y1);
    CHECK(to_string(x) == R"(b"1234567890")");
    CHECK(x.size().Ref() == 10);
    CHECK(x.numberChunks() == 1);

    x.append(y2);
    CHECK(to_string(x) == R"(b"12345678901*3*5*7*9*")");
    CHECK(x.size().Ref() == 20);
    CHECK(x.numberChunks() == 2);

    x.append(y3);
    CHECK(to_string(x) == R"(b"12345678901*3*5*7*9*123456789012345")");
    CHECK(x.size().Ref() == 35);
    CHECK(x.numberChunks() == 3);
}

TEST_CASE("Iterators") {
    auto x = Stream("12345"_b);

    std::string s;
    for ( auto i : x )
        s += i;

    CHECK(s == "12345");

    x = Stream("12345"_b);
    x.append("1234567890"_b);
    x.append("1234567890"_b);
    x.append("1234567890"_b);
    x.append("1234567890"_b);

    s = "";
    for ( auto i : x )
        s += i;

    CHECK(s == "123451234567890123456789012345678901234567890");

    auto i = x.safeBegin();
    i += 7;
    CHECK(*i == '3');
    i += 7;
    CHECK(*i == '0');
    i += 1;
    CHECK(*i == '1');

    auto j = x.safeEnd();
    CHECK(j != i);
    CHECK(j == x.safeEnd());

    x.append("abc"_b);
    CHECK(j != x.safeEnd());
    CHECK(*j == 'a');

    ++j;
    CHECK(j != x.safeEnd());
    ++j;
    CHECK(j != x.safeEnd());
    ++j;
    CHECK(j == x.safeEnd());

    j += 5;
    CHECK_THROWS_AS(*j, InvalidIterator);
    x.append("1234567890"_b);
    CHECK(*j == '6');

    x = Stream(""_b);
    i = x.safeBegin();
    CHECK_THROWS_AS(*i, InvalidIterator);
    x.append("1"_b);
    CHECK(*i == '1');

    CHECK_THROWS_AS((void)(*j == '6'), InvalidIterator); // j now invalid.
}

TEST_CASE("sub") {
    auto x = Stream("1234567890"_b);
    x.append("1234567890"_b);
    x.append("1234567890"_b);
    x.append("1234567890"_b);
    x.append("1234567890"_b);
    x.append("1234567890"_b);

    auto i = (x.safeBegin() + 5);
    auto j = (x.safeBegin() + 15);

    CHECK(x.view().sub(i, j) == "6789012345"_b);

    auto y = Stream("12345"_b);
    CHECK(y.view().sub(y.safeBegin(), y.safeEnd()) == "12345"_b);
    CHECK(y.view().sub(y.safeBegin(), y.safeBegin()) == ""_b);
    CHECK(y.view().sub(y.safeEnd(), y.safeEnd()) == ""_b);

    auto f = [](const stream::View& v) { return v.sub(v.safeBegin() + 15, v.safeBegin() + 25); };

    CHECK(Bytes(f(x.view()).data()) == "6789012345"_b);
}

TEST_CASE("freezing") {
    auto x = Stream("12345"_b);
    x.append("123456789A"_b);
    x.append("B234567890"_b);
    x.append("1234567890"_b);
    x.append("123456789D"_b);
    x.append("E234567890"_b);

    auto i = (x.safeBegin() + 25);
    CHECK(! i.isFrozen());
    x.freeze();
    CHECK(i.isFrozen());
    x.unfreeze();
    CHECK(! i.isFrozen());
}

TEST_CASE("convert view to stream") {
    auto x = Stream("12345"_b);
    auto v = stream::View(x.safeBegin() + 1, x.safeBegin() + 3);
    CHECK(v == "23"_b);
    auto y = Stream(v);
    CHECK(y == "23"_b);

    x.append("ABCDEF"_b);
    x.append("GHJI"_b);
    v = stream::View(x.safeBegin() + 1, x.safeBegin() + 12);
    CHECK(v == "2345ABCDEFG"_b);
    y = Stream(v);
    CHECK(y == "2345ABCDEFG"_b);
}

TEST_CASE("Expanding vs non-expanding views") {
    auto x = Stream("12345"_b);
    auto v1 = x.view(true);  // expanding
    auto v2 = x.view(false); // non-expanding
    x.append("123456789A"_b);
    x.append("B234567890"_b);
    x.append("1234567890"_b);
    x.append("123456789D"_b);
    x.append("E234567890"_b);

    CHECK(v1.size().Ref() == 55);
    CHECK(v2.size().Ref() == 5);
}

TEST_CASE("Trim") {
    auto x = Stream("12345678901234567890123456789012"_b);
    x.append("1234567890"_b);
    x.append("1234567890"_b);
    x.append("1234567890"_b);
    x.append("1234567890"_b);

    auto y = x;

    CHECK(x.size().Ref() == 72);
    CHECK(x.numberChunks() == 5);

    x.trim(x.at(10));
    CHECK(x.size().Ref() == 62);
    x.trim(x.at(20));
    CHECK(x.safeBegin().offset().Ref() == 20);
    CHECK(x.size().Ref() == 52);
    x.trim(x.at(32));
    CHECK(x.size().Ref() == 40);
    CHECK(x.numberChunks() == 4);
    x.trim(x.at(50));
    CHECK(x.size().Ref() == 22);
    CHECK(x.numberChunks() == 3);
    x.trim(x.at(65));
    CHECK(x.safeBegin().offset().Ref() == 65);
    CHECK(x.size().Ref() == 7);
    CHECK(x == "4567890"_b);
    CHECK(x.numberChunks() == 1);
    x.trim(x.at(72));
    CHECK(x.size().Ref() == 0);
    CHECK(x == ""_b);
    CHECK(x.numberChunks() == 1); // will stay the same
    CHECK(x.safeBegin().offset().Ref() == 72);

    y.trim(y.at(100));
    CHECK(y.size().Ref() == 0);
    CHECK(y.safeBegin().offset().Ref() == 100);

    auto z = Stream("12345"_b);
    z.trim(z.at(3));
    CHECK(z == "45"_b);
    CHECK(z.size().Ref() == 2);
    z.trim(z.at(5));
    CHECK(z == ""_b);
    CHECK(z.size().Ref() == 0);
}

TEST_CASE("Trim with existing iterator and append") {
    auto x = Stream("01"_b);
    auto i = x.safeBegin();
    auto j = x.safeBegin();

    i += 3;
    x.append("2345"_b);
    j += 2;
    x.trim(j);

    CHECK(*i == '3');
}

TEST_CASE("Block iteration") {
    auto content = [](auto b, auto s) -> bool { return memcmp(b->start, s, strlen(s)) == 0; };

    auto x = Stream("01234"_b);

    auto v = x.view();
    auto block = v.firstBlock();
    CHECK(block);
    CHECK(content(block, "01234"));
    CHECK(block->offset == 0);
    CHECK(block->size == 5);
    CHECK(block->is_first);
    CHECK(block->is_last);
    CHECK(! v.nextBlock(block));

    x.append("567"_b);
    x.append("890"_b);
    x.append("abc"_b);
    x.append("def"_b);

    v = x.view();
    block = v.firstBlock();
    CHECK(block);
    CHECK(content(block, "01234"));
    CHECK(block->offset == 0);
    CHECK(block->size == 5);
    CHECK(block->is_first);
    CHECK(! block->is_last);
    block = v.nextBlock(block);
    CHECK(block);
    CHECK(content(block, "567"));
    CHECK(block->offset == 5);
    CHECK(block->size == 3);
    CHECK(! block->is_first);
    CHECK(! block->is_last);
    block = v.nextBlock(block);
    CHECK(block);
    CHECK(content(block, "890"));
    CHECK(block->offset == 8);
    CHECK(block->size == 3);
    CHECK(! block->is_first);
    CHECK(! block->is_last);
    block = v.nextBlock(block);
    CHECK(block);
    CHECK(content(block, "abc"));
    CHECK(block->offset == 11);
    CHECK(block->size == 3);
    CHECK(! block->is_first);
    CHECK(! block->is_last);
    block = v.nextBlock(block);
    CHECK(block);
    CHECK(content(block, "def"));
    CHECK(block->offset == 14);
    CHECK(block->size == 3);
    CHECK(! block->is_first);
    CHECK(block->is_last);
    CHECK(! v.nextBlock(block));

    v = v.sub(v.at(6), v.at(13));
    block = v.firstBlock();
    CHECK(block);
    CHECK(content(block, "67"));
    CHECK(block->offset == 6);
    CHECK(block->size == 2);
    CHECK(block->is_first);
    CHECK(! block->is_last);
    block = v.nextBlock(block);
    CHECK(block);
    CHECK(content(block, "890"));
    CHECK(block->offset == 8);
    CHECK(block->size == 3);
    CHECK(! block->is_first);
    CHECK(! block->is_last);
    block = v.nextBlock(block);
    CHECK(block);
    CHECK(content(block, "ab"));
    CHECK(block->offset == 11);
    CHECK(block->size == 2);
    CHECK(! block->is_first);
    CHECK(block->is_last);
    CHECK(! v.nextBlock(block));
}

<<<<<<< HEAD
TEST_CASE("to_string") {
    // Stream data should be rendered like the underlying `Bytes`.
    const auto bytes = "ABC"_b;
    const auto stream = Stream(bytes);
    const auto view = stream.view();
    REQUIRE_EQ(to_string(stream), to_string(bytes));
    REQUIRE_EQ(to_string(view), to_string(bytes));
    CHECK_EQ(to_string(stream.safeBegin()), fmt("<offset=0 data=%s>", to_string(bytes)));
}
=======
TEST_SUITE_END();
>>>>>>> 72c76279
<|MERGE_RESOLUTION|>--- conflicted
+++ resolved
@@ -392,7 +392,6 @@
     CHECK(! v.nextBlock(block));
 }
 
-<<<<<<< HEAD
 TEST_CASE("to_string") {
     // Stream data should be rendered like the underlying `Bytes`.
     const auto bytes = "ABC"_b;
@@ -402,6 +401,5 @@
     REQUIRE_EQ(to_string(view), to_string(bytes));
     CHECK_EQ(to_string(stream.safeBegin()), fmt("<offset=0 data=%s>", to_string(bytes)));
 }
-=======
-TEST_SUITE_END();
->>>>>>> 72c76279
+
+TEST_SUITE_END();